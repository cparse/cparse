--- conflicted
+++ resolved
@@ -143,12 +143,6 @@
   bool lastTokenWasUnary = false;
   char* nextChar;
 
-<<<<<<< HEAD
-  static char c = '\0';
-  if (!delim) delim = &c;
-
-  while (*expr && isblank(*expr)) ++expr;
-=======
   // Used to make sure the expression won't
   // end inside a bracket evaluation just because
   // found a delimiter like '\n' or ')'
@@ -158,7 +152,6 @@
   if (!delim) delim = &c;
 
   while (*expr && isspace(*expr) && !strchr(delim, *expr)) ++expr;
->>>>>>> 465821fa
 
   if (*expr == '\0' || strchr(delim, *expr)) {
     throw std::invalid_argument("Cannot build a calculator from an empty expression!");
@@ -166,11 +159,7 @@
 
   // In one pass, ignore whitespace and parse the expression into RPN
   // using Dijkstra's Shunting-yard algorithm.
-<<<<<<< HEAD
-  while (*expr && !strchr(delim, *expr)) {
-=======
   while (*expr && (bracketLevel || !strchr(delim, *expr))) {
->>>>>>> 465821fa
     if (isdigit(*expr)) {
       // If the token is a number, add it to the output queue.
       double digit = strtod(expr, &nextChar);
@@ -270,11 +259,7 @@
       switch (*expr) {
       case '(':
         // If it is a function call:
-<<<<<<< HEAD
-        lastType = rpnQueue.size() ? rpnQueue.front()->type : NONE;
-=======
         lastType = rpnQueue.size() ? rpnQueue.back()->type : NONE;
->>>>>>> 465821fa
         lastOp = operatorStack.size() ? operatorStack.top()[0] : '\0';
         if (lastType == VAR || lastType == (FUNC | REF) || lastOp == '.') {
           // This counts as a bracket and as an operator:
@@ -284,10 +269,7 @@
         }
         operatorStack.push("(");
         lastTokenWasOp = '(';
-<<<<<<< HEAD
-=======
         ++bracketLevel;
->>>>>>> 465821fa
         ++expr;
         break;
       case '[':
@@ -297,10 +279,7 @@
         // Add it as a bracket to the op stack:
         operatorStack.push("[");
         lastTokenWasOp = true;
-<<<<<<< HEAD
-=======
         ++bracketLevel;
->>>>>>> 465821fa
         ++expr;
         break;
       case ')':
@@ -347,13 +326,9 @@
         }
       }
     }
-<<<<<<< HEAD
-    while (*expr && isblank(*expr)) ++expr;
-=======
     // Ignore spaces but stop on delimiter if not inside brackets.
     while (*expr && isspace(*expr)
            && (bracketLevel || !strchr(delim, *expr))) ++expr;
->>>>>>> 465821fa
   }
 
   // Check for syntax errors (excess of operators i.e. 10 + + -1):
@@ -422,11 +397,7 @@
       if (b_right->type == VAR) {
         std::string var_name = static_cast<Token<std::string>*>(b_right)->val;
         delete b_right;
-<<<<<<< HEAD
-        delete b_left;
-=======
         delete pop_reference(b_left);
->>>>>>> 465821fa
         cleanStack(evaluation);
         throw std::domain_error("Unable to find the variable '" + var_name + "'.");
       } else {
