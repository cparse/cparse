
#ifndef FUNCTIONS_H_
#define FUNCTIONS_H_

#include <list>
#include <string>

class Function : public TokenBase {
 public:
  typedef std::list<std::string> argsList;

<<<<<<< HEAD
 private:
  // Used only to initialize
  // default functions on program startup.
=======
 public:
  std::string name;

  Function() { this->type = FUNC; }
  virtual ~Function() {}

  virtual const argsList args() const = 0;
  virtual packToken exec(const Scope* scope) const = 0;
  virtual TokenBase* clone() const = 0;
};

class CppFunction : public Function {
 private:
  // Used only to initialize
  // builtin functions at startup.
>>>>>>> 465821fa
  struct Startup;

 public:
  packToken (*func)(const Scope*);
<<<<<<< HEAD
  unsigned nargs;
  const char** arg_names;

  Function(packToken (*func)(const Scope*), unsigned nargs, const char** arg_names)
           : func(func), nargs(nargs), arg_names(arg_names) { this->type = FUNC; }
=======
  argsList _args;

  CppFunction(packToken (*func)(const Scope*), uint nargs,
              const char** args, std::string name = "");

  virtual const argsList args() const { return _args; }
  virtual packToken exec(const Scope* scope) const { return func(scope); }
>>>>>>> 465821fa

  virtual TokenBase* clone() const {
    return new CppFunction(static_cast<const CppFunction&>(*this));
  }
};

class Tuple : public TokenBase {
 public:
  typedef std::list<TokenBase*> Tuple_t;

 public:
  Tuple_t tuple;

 public:
  Tuple() {}
  Tuple(const TokenBase* a);
  Tuple(const TokenBase* a, const TokenBase* b);
  Tuple(const Tuple& t) : tuple(copyTuple(t.tuple)) { this->type = TUPLE; }
  ~Tuple() { cleanTuple(&tuple); }

 public:
  void push_back(const TokenBase* tb);
  TokenBase* pop_front();
  uint size();

 private:
  Tuple_t copyTuple(const Tuple_t& t);
  void cleanTuple(Tuple_t* t);

 public:
  Tuple& operator=(const Tuple& t);

  virtual TokenBase* clone() const {
    return new Tuple(static_cast<const Tuple&>(*this));
  }
};

#endif  // FUNCTIONS_H_<|MERGE_RESOLUTION|>--- conflicted
+++ resolved
@@ -1,4 +1,3 @@
-
 #ifndef FUNCTIONS_H_
 #define FUNCTIONS_H_
 
@@ -9,12 +8,8 @@
  public:
   typedef std::list<std::string> argsList;
 
-<<<<<<< HEAD
- private:
   // Used only to initialize
   // default functions on program startup.
-=======
- public:
   std::string name;
 
   Function() { this->type = FUNC; }
@@ -29,26 +24,17 @@
  private:
   // Used only to initialize
   // builtin functions at startup.
->>>>>>> 465821fa
   struct Startup;
 
  public:
   packToken (*func)(const Scope*);
-<<<<<<< HEAD
-  unsigned nargs;
-  const char** arg_names;
-
-  Function(packToken (*func)(const Scope*), unsigned nargs, const char** arg_names)
-           : func(func), nargs(nargs), arg_names(arg_names) { this->type = FUNC; }
-=======
   argsList _args;
 
-  CppFunction(packToken (*func)(const Scope*), uint nargs,
+  CppFunction(packToken (*func)(const Scope*), unsigned int nargs,
               const char** args, std::string name = "");
 
   virtual const argsList args() const { return _args; }
   virtual packToken exec(const Scope* scope) const { return func(scope); }
->>>>>>> 465821fa
 
   virtual TokenBase* clone() const {
     return new CppFunction(static_cast<const CppFunction&>(*this));
@@ -72,7 +58,7 @@
  public:
   void push_back(const TokenBase* tb);
   TokenBase* pop_front();
-  uint size();
+  unsigned int size();
 
  private:
   Tuple_t copyTuple(const Tuple_t& t);
