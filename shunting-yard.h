#ifndef SHUNTING_YARD_H_
#define SHUNTING_YARD_H_

#include <map>
#include <stack>
#include <string>
#include <queue>
#include <list>

enum tokType { NONE, OP, VAR, NUM, STR, MAP, FUNC, TUPLE, REF = 0x10 };
typedef unsigned char uint8_t;

struct TokenBase {
  uint8_t type;
  virtual ~TokenBase() {}
  virtual TokenBase* clone() const = 0;
};

template<class T> class Token : public TokenBase {
 public:
  T val;
  Token(T t, uint8_t type) : val(t) { this->type = type; }
  virtual TokenBase* clone() const {
    return new Token(static_cast<const Token&>(*this));
  }
};

struct TokenNone : public TokenBase {
  TokenNone() { this->type = NONE; }
  virtual TokenBase* clone() const {
    return new TokenNone(static_cast<const TokenNone&>(*this));
  }
};

class packToken;
typedef std::queue<TokenBase*> TokenQueue_t;
typedef std::map<std::string, packToken> TokenMap_t;
typedef std::map<std::string, int> OppMap_t;
typedef std::list<TokenBase*> Tuple_t;

struct RefToken : public TokenBase {
  std::string name;
  TokenBase* value;
  TokenMap_t* source_map;
  RefToken(std::string n, TokenBase* v, TokenMap_t* m, uint8_t type) :
    name(n), value(v), source_map(m) { this->type = type; }
  RefToken(std::string n, TokenBase* v, uint8_t type) :
    name(n), value(v), source_map(0) { this->type = type; }

  virtual TokenBase* clone() const {
    RefToken* copy = new RefToken(static_cast<const RefToken&>(*this));
    copy->value = value->clone();
    return copy;
  }
};

#include "./packToken.h"

// Define the `Function` class
// as well as some built-in functions:
#include "./functions.h"

class Scope {
 public:
  static const Scope empty;
  static TokenMap_t& default_global();

 public:
  typedef std::list<TokenMap_t*> Scope_t;
  mutable Scope_t scope;

  Scope(TokenMap_t* vars);
  Scope() : Scope(NULL) {}

  packToken* find(std::string key) const;
  void assign(std::string key, TokenBase* value) const;

  void push(TokenMap_t* vars) const;
  void push(Scope vars) const;
  void pop() const;
  void pop(unsigned N) const;

  void clean() const;
  unsigned size() const;
};

class calculator {
 private:
  static OppMap_t _opPrecedence;
  static OppMap_t buildOpPrecedence();

 public:
  static packToken calculate(const char* expr, const Scope& vars = Scope::empty,
                             const char* delim = 0, const char** rest = 0);

 private:
  static packToken calculate(TokenQueue_t RPN,
                             const Scope* vars);
  static void cleanRPN(TokenQueue_t* rpn);
  static TokenQueue_t toRPN(const char* expr,
                            const Scope* vars, const char* delim = 0, const char** rest = 0,
                            OppMap_t opPrecedence = _opPrecedence);

  static bool handle_unary(const std::string& op,
                           TokenQueue_t* rpnQueue, bool lastTokenWasOp);
  static void handle_op(const std::string& op,
                        TokenQueue_t* rpnQueue,
                        std::stack<std::string>* operatorStack,
                        OppMap_t opPrecedence);

  // Used to dealloc a TokenQueue_t safely.
  struct RAII_TokenQueue_t;

 private:
  TokenQueue_t RPN;

 public:
  ~calculator();
  calculator() {}
  calculator(const calculator& calc);
  calculator(const char* expr, const Scope& vars = Scope::empty,
             const char* delim = 0, const char** rest = 0,
             OppMap_t opPrecedence = _opPrecedence);
  void compile(const char* expr,
               const Scope& vars = Scope::empty, const char* delim = 0,
               const char** rest = 0, OppMap_t opPrecedence = _opPrecedence);
<<<<<<< HEAD
  packToken eval(const Scope& vars = Scope::empty);
=======
  packToken eval(const Scope& vars = Scope::empty) const;
>>>>>>> 465821fa

  // Serialization:
  std::string str() const;
  static std::string str(TokenQueue_t rpn);

  // Operators:
  calculator& operator = (const calculator& calc);
};

#endif  // SHUNTING_YARD_H_<|MERGE_RESOLUTION|>--- conflicted
+++ resolved
@@ -124,11 +124,7 @@
   void compile(const char* expr,
                const Scope& vars = Scope::empty, const char* delim = 0,
                const char** rest = 0, OppMap_t opPrecedence = _opPrecedence);
-<<<<<<< HEAD
-  packToken eval(const Scope& vars = Scope::empty);
-=======
   packToken eval(const Scope& vars = Scope::empty) const;
->>>>>>> 465821fa
 
   // Serialization:
   std::string str() const;
