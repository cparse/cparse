#include <iostream>
#include "catch.hpp"

#include "./shunting-yard.h"

TokenMap_t vars, tmap, key3, emap;

void PREPARE_ENVIRONMENT() {
  vars["pi"] = 3.14;
  vars["b1"] = 0.0;
  vars["b2"] = 0.86;
  vars["_b"] = 0;
  vars["str1"] = "foo";
  vars["str2"] = "bar";
  vars["str3"] = "foobar";
  vars["str4"] = "foo10";
  vars["str5"] = "10bar";

  vars["map"] = &tmap;
  tmap["key"] = "mapped value";
  tmap["key1"] = "second mapped value";
  tmap["key2"] = 10;
  tmap["key3"] = &key3;
  tmap["key3"]["map1"] = "inception1";
  tmap["key3"]["map2"] = "inception2";

  emap["a"] = 10;
  emap["b"] = 20;
}

TEST_CASE("Static calculate::calculate()") {
  REQUIRE(calculator::calculate("-pi + 1", &vars).asDouble() == Approx(-2.14));
  REQUIRE(calculator::calculate("-pi + 1 * b1", &vars).asDouble() == Approx(-3.14));
  REQUIRE(calculator::calculate("(20+10)*3/2-3", &vars).asDouble() == Approx(42.0));
  REQUIRE(calculator::calculate("1 << 4", &vars).asDouble() == Approx(16.0));
  REQUIRE(calculator::calculate("1+(-2*3)", &vars).asDouble() == Approx(-5));
  REQUIRE(calculator::calculate("1+_b+(-2*3)", &vars).asDouble() == Approx(-5));
}

TEST_CASE("calculate::compile() and calculate::eval()") {
  calculator c1;
  c1.compile("-pi+1", &vars);
  REQUIRE(c1.eval().asDouble() == Approx(-2.14));

  calculator c2("pi+4", &vars);
  REQUIRE(c2.eval().asDouble() == Approx(7.14));
  REQUIRE(c2.eval().asDouble() == Approx(7.14));

  calculator c3("pi+b1+b2", &vars);
  REQUIRE(c3.eval(&vars).asDouble() == Approx(4.0));
}

TEST_CASE("Boolean expressions") {
  REQUIRE_FALSE(calculator::calculate("3 < 3").asBool());
  REQUIRE(calculator::calculate("3 <= 3").asBool());
  REQUIRE_FALSE(calculator::calculate("3 > 3").asBool());
  REQUIRE(calculator::calculate("3 >= 3").asBool());
  REQUIRE(calculator::calculate("3 == 3").asBool());
  REQUIRE_FALSE(calculator::calculate("3 != 3").asBool());

  REQUIRE(calculator::calculate("(3 && true) == true").asBool());
  REQUIRE_FALSE(calculator::calculate("(3 && 0) == true").asBool());
  REQUIRE(calculator::calculate("(3 || 0) == true").asBool());
  REQUIRE_FALSE(calculator::calculate("(false || 0) == true").asBool());
}

TEST_CASE("String expressions") {
  REQUIRE(calculator::calculate("str1 + str2 == str3", &vars).asBool());
  REQUIRE_FALSE(calculator::calculate("str1 + str2 != str3", &vars).asBool());
  REQUIRE(calculator::calculate("str1 + 10 == str4", &vars).asBool());
  REQUIRE(calculator::calculate("10 + str2 == str5", &vars).asBool());

  REQUIRE(calculator::calculate("'foo' + \"bar\" == str3", &vars).asBool());
  REQUIRE(calculator::calculate("'foo' + \"bar\" != 'foobar\"'", &vars).asBool());

  // Test escaping characters:
  REQUIRE(calculator::calculate("'foo\\'bar'").asString() == "foo'bar");
  REQUIRE(calculator::calculate("\"foo\\\"bar\"").asString() == "foo\"bar");

  // Special meaning escaped characters:
  REQUIRE(calculator::calculate("'foo\\bar'").asString() == "foo\\bar");
  REQUIRE(calculator::calculate("'foo\\nar'").asString() == "foo\nar");
  REQUIRE(calculator::calculate("'foo\\tar'").asString() == "foo\tar");
  REQUIRE_NOTHROW(calculator::calculate("'foo\\t'"));
  REQUIRE(calculator::calculate("'foo\\t'").asString() == "foo\t");

  // Scaping linefeed:
  REQUIRE_THROWS(calculator::calculate("'foo\nar'"));
  REQUIRE(calculator::calculate("'foo\\\nar'").asString() == "foo\nar");
}

TEST_CASE("Map access expressions") {
  REQUIRE(calculator::calculate("map[\"key\"]", &vars).asString() == "mapped value");
  REQUIRE(calculator::calculate("map[\"key\"+1]", &vars).asString() ==
          "second mapped value");
  REQUIRE(calculator::calculate("map[\"key\"+2] + 3 == 13", &vars).asBool() == true);
  REQUIRE(calculator::calculate("map.key1", &vars).asString() == "second mapped value");

  REQUIRE(calculator::calculate("map.key3.map1", &vars).asString() == "inception1");
  REQUIRE(calculator::calculate("map.key3['map2']", &vars).asString() == "inception2");
  REQUIRE(calculator::calculate("map[\"no_key\"]", &vars) == packToken::None);
}

TEST_CASE("Function usage expressions") {
  TokenMap_t vars;
  vars["pi"] = 3.141592653589793;
  vars["a"] = -4;

  REQUIRE(calculator::calculate("sqrt(4)", &vars).asDouble() == 2);
  REQUIRE(calculator::calculate("sin(pi)", &vars).asDouble() == Approx(0));
  REQUIRE(calculator::calculate("cos(pi/2)", &vars).asDouble() == Approx(0));
  REQUIRE(calculator::calculate("tan(pi)", &vars).asDouble() == Approx(0));
  calculator c("a + sqrt(4) * 2");
  REQUIRE(c.eval(&vars).asDouble() == 0);
  REQUIRE(calculator::calculate("sqrt(4-a*3) * 2", &vars).asDouble() == 8);
  REQUIRE(calculator::calculate("abs(42)", &vars).asDouble() == 42);
  REQUIRE(calculator::calculate("abs(-42)", &vars).asDouble() == 42);

  // With more than one argument:
  REQUIRE(calculator::calculate("pow(2,2)", &vars).asDouble() == 4);
  REQUIRE(calculator::calculate("pow(2,3)", &vars).asDouble() == 8);
  REQUIRE(calculator::calculate("pow(2,a)", &vars).asDouble() == Approx(1./16));
  REQUIRE(calculator::calculate("pow(2,a+4)", &vars).asDouble() == 1);

  REQUIRE_THROWS(calculator::calculate("foo(10)"));
  REQUIRE_THROWS(calculator::calculate("foo(10),"));
  REQUIRE_THROWS(calculator::calculate("foo,(10)"));

  REQUIRE_NOTHROW(calculator::calculate("print()"));

<<<<<<< HEAD
  REQUIRE(Scope::default_global()["abs"].str() == "[Function]");
  REQUIRE(calculator::calculate("1,2,3,4,5").str() == "(1, 2, 3, 4, 5)");
=======
  REQUIRE(Scope::default_global()["abs"].str() == "[Function: abs]");
  REQUIRE(calculator::calculate("1,2,3,4,5").str() == "(1, 2, 3, 4, 5)");

  REQUIRE(calculator::calculate(" float('0.1') ").asDouble() == 0.1);
  REQUIRE(calculator::calculate("float(10)").asDouble() == 10);
  REQUIRE(calculator::calculate(" str(10) ").asString() == "10");
  REQUIRE(calculator::calculate(" str('texto') ").asString() == "texto");

  vars["a"] = 0;
  REQUIRE(calculator::calculate(" eval('a = 3') ", &vars).asDouble() == 3);
  REQUIRE(vars["a"] == 3);

  TokenMap_t m;
  vars["m"] = &m;
  REQUIRE_THROWS(calculator::calculate("1 + float(m) * 3", &vars));
  REQUIRE_THROWS(calculator::calculate("float('not a number')"));
>>>>>>> 465821fa
}

TEST_CASE("Assignment expressions") {
  calculator::calculate("assignment = 10", &vars);

  // Assigning to an unexistent variable works.
  REQUIRE(calculator::calculate("assignment", &vars).asDouble() == 10);

  // Assigning to existent variables should work as well.
  REQUIRE_NOTHROW(calculator::calculate("assignment = 20", &vars));
  REQUIRE(calculator::calculate("assignment", &vars).asDouble() == 20);

  // Chain assigning should work with a right-to-left order:
  REQUIRE_NOTHROW(calculator::calculate("a = b = 20", &vars));
  REQUIRE_NOTHROW(calculator::calculate("a = b = c = d = 30", &vars));
  REQUIRE(calculator::calculate("a == b && b == c && b == d && d == 30", &vars) == true);
}

TEST_CASE("Assignment expressions on maps") {
  TokenMap_t asn_map;
  vars["m"] = &asn_map;
  calculator::calculate("m['asn'] = 10", &vars);

  // Assigning to an unexistent variable works.
  REQUIRE(calculator::calculate("m['asn']", &vars).asDouble() == 10);

  // Assigning to existent variables should work as well.
  REQUIRE_NOTHROW(calculator::calculate("m['asn'] = 20", &vars));
  REQUIRE(calculator::calculate("m['asn']", &vars).asDouble() == 20);

  // Chain assigning should work with a right-to-left order:
  REQUIRE_NOTHROW(calculator::calculate("m.a = m.b = 20", &vars));
  REQUIRE_NOTHROW(calculator::calculate("m.a = m.b = m.c = m.d = 30", &vars));
  REQUIRE(calculator::calculate("m.a == m.b && m.b == m.c && m.b == m.d && m.d == 30", &vars) == true);

  REQUIRE_NOTHROW(calculator::calculate("m.m = m", &vars));
  REQUIRE(calculator::calculate("10 + (a = m.a = m.m.b)", &vars) == 40);
}

TEST_CASE("Scope management") {
  calculator c("pi+b1+b2");
  Scope scope;

  // Add vars to scope:
  scope.push(&vars);
  REQUIRE(c.eval(scope).asDouble() == Approx(4));

  tmap["b2"] = 1.0;
  scope.push(&tmap);
  REQUIRE(c.eval(scope).asDouble() == Approx(4.14));

  Scope scope_bkp = scope;

  // Remove vars from scope:
  scope.pop();
  scope.pop();

  scope.pop();  // Final pop for default functions.

  // Test what happens when you try to drop more namespaces than possible:
  REQUIRE_THROWS(scope.pop());

  // Load Saved Scope
  scope = scope_bkp;
  REQUIRE(c.eval(scope).asDouble() == Approx(4.14));

  // Testing with 3 namespaces:
  TokenMap_t vmap;
  vmap["b1"] = -1.14;
  scope.push(&vmap);
  REQUIRE(c.eval(scope).asDouble() == Approx(3.0));

  scope_bkp = scope;
  calculator c2("pi+b1+b2", scope_bkp);
  REQUIRE(c2.eval().asDouble() == Approx(3.0));
  REQUIRE(calculator::calculate("pi+b1+b2", scope_bkp).asDouble() == Approx(3.0));

  scope.clean();
}

// Working as a slave parser implies it will return
// a pointer to the place it has stopped parsing
// and accept a list of delimiters that should make it stop.
TEST_CASE("Parsing as slave parser") {
  const char* original_code = "a=1; b=2\n c=a+b }";
  const char* code = original_code;
  TokenMap_t vars;
  calculator c1, c2, c3;

  // With static function:
  REQUIRE_NOTHROW(calculator::calculate(code, &vars, ";}\n", &code));
  REQUIRE(code == &(original_code[3]));
  REQUIRE(vars["a"].asDouble() == 1);

  // With constructor:
  REQUIRE_NOTHROW((c2 = calculator(++code, &vars, ";}\n", &code)));
  REQUIRE(code == &(original_code[8]));

  // With compile method:
  REQUIRE_NOTHROW(c3.compile(++code, &vars, ";}\n", &code));
  REQUIRE(code == &(original_code[16]));

  REQUIRE_NOTHROW(c2.eval(&vars));
  REQUIRE(vars["b"] == 2);

  REQUIRE_NOTHROW(c3.eval(&vars));
  REQUIRE(vars["c"] == 3);
<<<<<<< HEAD
=======

  // Testing with delimiter between brackets of the expression:
  const char* if_code = "if ( a+(b*c) == 3 ) { ... }";
  const char* multiline = "a = (\n  1,\n  2,\n  3\n)\n print(a);";

  code = if_code;
  REQUIRE_NOTHROW(calculator::calculate(if_code+4, &vars, ")", &code));
  REQUIRE(code == &(if_code[18]));

  code = multiline;
  REQUIRE_NOTHROW(calculator::calculate(multiline, &vars, "\n;", &code));
  REQUIRE(code == &(multiline[21]));

  const char* error_test = "a = (;  1,;  2,; 3;)\n print(a);";
  REQUIRE_THROWS(calculator::calculate(error_test, &vars, "\n;", &code));
>>>>>>> 465821fa
}

TEST_CASE("Resource management") {
  calculator C1, C2("1 + 1");

  // These are likely to cause seg fault if
  // RPN copy is not handled:

  // Copy:
  REQUIRE_NOTHROW(calculator C3(C2));
  // Assignment:
  REQUIRE_NOTHROW(C1 = C2);
}

TEST_CASE("Exception management") {
  calculator ecalc;
  ecalc.compile("a+b+del", &emap);
  emap["del"] = 30;

  REQUIRE_THROWS(calculator(""));
  REQUIRE_THROWS(calculator("      "));

  REQUIRE_THROWS(ecalc.eval());
  REQUIRE_NOTHROW(ecalc.eval(&emap));

  emap.erase("del");
  REQUIRE_THROWS(ecalc.eval(&emap));

  emap["del"] = 0;
  emap.erase("a");
  REQUIRE_NOTHROW(ecalc.eval(&emap));

  REQUIRE_THROWS(calculator c5("10 + - - 10"));
  REQUIRE_THROWS(calculator c5("10 + +"));
  REQUIRE_NOTHROW(calculator c5("10 + -10"));
  REQUIRE_THROWS(calculator c5("c.[10]"));

  TokenMap_t v1, v2;
  v1["map"] = &v2;
  // Mismatched types, no supported operators.
  REQUIRE_THROWS(calculator("map == 0").eval(&v1));

  // This test attempts to cause a memory leak:
  // To see if it still works run with `make check`
  REQUIRE_THROWS(calculator::calculate("a+2*no_such_variable", &vars));
}<|MERGE_RESOLUTION|>--- conflicted
+++ resolved
@@ -128,10 +128,6 @@
 
   REQUIRE_NOTHROW(calculator::calculate("print()"));
 
-<<<<<<< HEAD
-  REQUIRE(Scope::default_global()["abs"].str() == "[Function]");
-  REQUIRE(calculator::calculate("1,2,3,4,5").str() == "(1, 2, 3, 4, 5)");
-=======
   REQUIRE(Scope::default_global()["abs"].str() == "[Function: abs]");
   REQUIRE(calculator::calculate("1,2,3,4,5").str() == "(1, 2, 3, 4, 5)");
 
@@ -148,7 +144,6 @@
   vars["m"] = &m;
   REQUIRE_THROWS(calculator::calculate("1 + float(m) * 3", &vars));
   REQUIRE_THROWS(calculator::calculate("float('not a number')"));
->>>>>>> 465821fa
 }
 
 TEST_CASE("Assignment expressions") {
@@ -256,8 +251,6 @@
 
   REQUIRE_NOTHROW(c3.eval(&vars));
   REQUIRE(vars["c"] == 3);
-<<<<<<< HEAD
-=======
 
   // Testing with delimiter between brackets of the expression:
   const char* if_code = "if ( a+(b*c) == 3 ) { ... }";
@@ -273,7 +266,6 @@
 
   const char* error_test = "a = (;  1,;  2,; 3;)\n print(a);";
   REQUIRE_THROWS(calculator::calculate(error_test, &vars, "\n;", &code));
->>>>>>> 465821fa
 }
 
 TEST_CASE("Resource management") {
