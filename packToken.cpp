--- conflicted
+++ resolved
@@ -134,10 +134,7 @@
   std::stringstream ss;
   TokenMap_t* tmap;
   TokenMap_t::iterator it;
-<<<<<<< HEAD
-=======
   const Function* func;
->>>>>>> 465821fa
   bool first;
   std::string name;
 
@@ -161,11 +158,8 @@
     case STR:
       return "\"" + static_cast<const Token<std::string>*>(base)->val + "\"";
     case FUNC:
-<<<<<<< HEAD
-=======
       func = static_cast<const Function*>(base);
       if (func->name.size()) return "[Function: " + func->name + "]";
->>>>>>> 465821fa
       if (name.size()) return "[Function: " + name + "]";
       return "[Function]";
     case TUPLE:
